--- conflicted
+++ resolved
@@ -27,13 +27,8 @@
   },
   "homepage": "https://github.com/c2corg/browserslist-update-action#readme",
   "dependencies": {
-<<<<<<< HEAD
-    "@actions/core": "1.3.0",
+    "@actions/core": "1.4.0",
     "@actions/exec": "1.1.0",
-=======
-    "@actions/core": "1.4.0",
-    "@actions/exec": "1.0.4",
->>>>>>> 2b36965b
     "@actions/github": "5.0.0",
     "@octokit/graphql": "4.6.2"
   },
